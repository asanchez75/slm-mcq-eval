--- conflicted
+++ resolved
@@ -148,74 +148,6 @@
     finally:
         return df_merged
 
-<<<<<<< HEAD
-    if compute_ambiguity:
-        df_merged = calculate_ambiguity_for_df(df_merged,
-                                                correct_option_col=correct_option_col,
-                                                option_a_col=option_a_col,
-                                                option_b_col=option_b_col,
-                                                option_c_col=option_c_col,
-                                                option_d_col=option_d_col,
-                                                ambiguity_col=ambiguity_col)
-
-    if compute_originality:
-        df_merged = calculate_originality_for_df(df_merged,
-                                                    originality_col=originality_col,
-                                                    question_col=question_col,
-                                                    lisa_sheet_col=lisa_sheet_col)
-
-    if compute_readability:
-        df_merged = calculate_readability_for_df(df_merged,
-                                                    readability_col=readability_col,
-                                                    question_col=question_col)
-
-    if compute_negation:
-        df_merged[negation_col] = df_merged[question_col].apply(starts_with_negation)
-
-    if compute_is_question:
-        df_merged[is_question_col] = df_merged[question_col].apply(is_question)
-
-    if compute_relevance:
-        df_merged = calculate_relevance_for_df(df_merged,
-                                                relevance_col=relevance_col,
-                                                question_col=question_col,
-                                                lisa_sheet_col=lisa_sheet_col)
-
-    if compute_answerability and answerability_system_prompt is not None:
-        df_merged = compute_answerability_for_df(df_merged,
-                                                    api_key=openai_key,
-                                                    question_col=question_col,
-                                                    option_a_col=option_a_col,
-                                                    option_b_col=option_b_col,
-                                                    option_c_col=option_c_col,
-                                                    option_d_col=option_d_col,
-                                                    model_answer_col=answerability_col,
-                                                    context_col=lisa_sheet_col,
-                                                    system_prompt=answerability_system_prompt,
-                                                    temp=temp,
-                                                    max_completion_tokens=max_completion_tokens)
-    
-    if compute_disclosure and disclosure_system_prompt is not None:
-        df_merged = compute_disclosure_for_df(df_merged,
-                                                api_key=openai_key,
-                                                question_col=question_col,
-                                                disclosure_col=disclosure_col,
-                                                system_prompt=disclosure_system_prompt,
-                                                temp=temp,
-                                                max_completion_tokens=max_completion_tokens)
-
-    if compute_difficulty and difficulty_system_prompt is not None:
-        df_merged = compute_difficulty_for_df(df_merged,
-                                                api_key=openai_key,
-                                                question_col=question_col,
-                                                difficulty_col=difficulty_col,
-                                                system_prompt=difficulty_system_prompt,
-                                                temp=temp,
-                                                max_completion_tokens=max_completion_tokens)
-
-    return df_merged
-=======
->>>>>>> 8e3afbb5
 
 def process_batch(batch_data):
     batch_merged_mcqs, kwargs = batch_data
